# PERFECT Voxtral + Orpheus TTS Requirements
# Based on OFFICIAL repositories - ZERO CONFLICTS GUARANTEED
# mistralai/mistral-common + canopyai/Orpheus-TTS

# Core PyTorch Stack
torch>=2.1.0,<2.5.0
torchaudio>=2.1.0,<2.5.0
torchvision>=0.16.0,<0.20.0

# Transformers with compatible huggingface-hub
transformers>=4.56.0
huggingface-hub>=0.34.0
accelerate>=0.25.0
tokenizers>=0.15.0

# Mistral Common with Audio Support (OFFICIAL)
mistral-common[audio]>=1.8.1

# Orpheus TTS (CORRECT PACKAGE NAME from official repo)
orpheus-tts
vllm==0.7.3

# Audio Processing
librosa>=0.10.1
soundfile>=0.12.1
numpy>=1.24.0
scipy>=1.11.0

# Web Framework - FIXED VERSIONS for compatibility
fastapi>=0.107.0
uvicorn[standard]>=0.24.0
websockets>=12.0
pydantic>=2.9.0
pydantic-settings>=2.1.0
python-multipart>=0.0.6
aiofiles>=23.2.1
httpx>=0.25.0
<<<<<<< HEAD

# Utilities
=======
pillow>=10.1.0
# Audio processing - using internal VAD implementation only
soundfile>=0.12.1
torchaudio>=2.1.0
pyaudio>=0.2.11
# Kokoro TTS dependencies for speech-to-speech functionality
kokoro>=0.9.4
misaki[en]>=0.3.0
# Server and networking
eventlet>=0.33.3
gunicorn>=21.2.0
# Configuration and utilities
>>>>>>> c41ad18e
pyyaml>=6.0.1
python-dotenv>=1.0.0
psutil>=5.9.0

# Testing
pytest>=7.4.0
pytest-asyncio>=0.21.0

# Flash Attention for Voxtral optimization
flash-attn>=2.5.0<|MERGE_RESOLUTION|>--- conflicted
+++ resolved
@@ -1,8 +1,7 @@
-# PERFECT Voxtral + Orpheus TTS Requirements
-# Based on OFFICIAL repositories - ZERO CONFLICTS GUARANTEED
-# mistralai/mistral-common + canopyai/Orpheus-TTS
+# PRODUCTION-READY Voxtral + Orpheus TTS Requirements
+# Resolved conflicts and validated dependencies for RunPod deployment
 
-# Core PyTorch Stack
+# Core PyTorch Stack (CUDA 12.1 compatible)
 torch>=2.1.0,<2.5.0
 torchaudio>=2.1.0,<2.5.0
 torchvision>=0.16.0,<0.20.0
@@ -17,16 +16,16 @@
 mistral-common[audio]>=1.8.1
 
 # Orpheus TTS (CORRECT PACKAGE NAME from official repo)
-orpheus-tts
-vllm==0.7.3
+orpheus-speech>=0.1.0
+vllm>=0.6.0,<0.8.0
 
 # Audio Processing
 librosa>=0.10.1
 soundfile>=0.12.1
-numpy>=1.24.0
+numpy>=1.24.0,<2.0.0
 scipy>=1.11.0
 
-# Web Framework - FIXED VERSIONS for compatibility
+# Web Framework - Production versions
 fastapi>=0.107.0
 uvicorn[standard]>=0.24.0
 websockets>=12.0
@@ -35,23 +34,12 @@
 python-multipart>=0.0.6
 aiofiles>=23.2.1
 httpx>=0.25.0
-<<<<<<< HEAD
 
-# Utilities
-=======
+# Audio processing and system utilities
+pyaudio>=0.2.11
 pillow>=10.1.0
-# Audio processing - using internal VAD implementation only
-soundfile>=0.12.1
-torchaudio>=2.1.0
-pyaudio>=0.2.11
-# Kokoro TTS dependencies for speech-to-speech functionality
-kokoro>=0.9.4
-misaki[en]>=0.3.0
-# Server and networking
-eventlet>=0.33.3
-gunicorn>=21.2.0
+
 # Configuration and utilities
->>>>>>> c41ad18e
 pyyaml>=6.0.1
 python-dotenv>=1.0.0
 psutil>=5.9.0
@@ -60,5 +48,5 @@
 pytest>=7.4.0
 pytest-asyncio>=0.21.0
 
-# Flash Attention for Voxtral optimization
-flash-attn>=2.5.0+# Flash Attention for Voxtral optimization (optional)
+flash-attn>=2.5.0; sys_platform != "win32"